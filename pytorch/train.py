--- conflicted
+++ resolved
@@ -675,15 +675,8 @@
     # TODO(b): fix varlen iter
     #train_iter = tr_iter.get_varlen_iter() if args.varlen else tr_iter
     train_iter = tr_iter.get_dist_iter(global_rank, max_rank)
-<<<<<<< HEAD
-    for batch, (data, target, seq_len) in enumerate(train_iter): 
-        #data = torch.zeros_like(data)
-        #target = torch.zeros_like(target)
-=======
-
     log_start_time = time.time()
     for batch, (data, target, seq_len) in enumerate(train_iter):	
->>>>>>> f5c93f2d
         # TODO(y): batch is dimension 1, why?
 
         assert seq_len == data.shape[0]
@@ -692,16 +685,10 @@
 
         batch_total = torch.tensor(data.shape[1]).to(device)
         batch_total = batch_total.to(device)       # needed for NCCL sync
-<<<<<<< HEAD
-        #batch_total = sum_tensor(batch_total)      # global batch size
-        total_tokens = batch_total.item()*seq_len*args.num_gpu
+        batch_total = sum_tensor(batch_total)      # global batch size
         
-=======
-        batch_total = sum_tensor(batch_total)      # global batch size
         total_tokens = batch_total.item()*seq_len
-
         should_log = train_step < args.verbose_log_steps or train_step % args.log_interval == 0
->>>>>>> f5c93f2d
         global_token_count += total_tokens
         model.zero_grad()
         p = next(model.parameters())
@@ -755,7 +742,6 @@
             optimizer_sparse.step()
 
         # step-wise learning rate annealing
-<<<<<<< HEAD
         train_step += 1
 
         if not args.true_fp16 and not (args.fp16 and optimizer.overflow):
@@ -764,19 +750,6 @@
                 if global_token_count < args.warmup_tokens:
                     curr_lr = args.lr * global_token_count / args.warmup_tokens
                     optimizer.param_groups[0]['lr'] = curr_lr
-=======
-        train_step += 1  # global train step
-        if args.scheduler in ['cosine', 'constant', 'dev_perf']:
-            # linear warmup stage
-            if global_token_count < args.warmup_tokens:
-                curr_lr = args.lr * global_token_count / args.warmup_tokens
-                optimizer.param_groups[0]['lr'] = curr_lr
-                if args.sample_softmax > 0:
-                    optimizer_sparse.param_groups[0]['lr'] = curr_lr * 2
-            else:
-                if args.scheduler == 'cosine':
-                    scheduler.step(global_token_count)
->>>>>>> f5c93f2d
                     if args.sample_softmax > 0:
                         optimizer_sparse.param_groups[0]['lr'] = curr_lr * 2
                 else:
@@ -788,21 +761,14 @@
                 scheduler.step(global_token_count)
         else:
             print("skipped iteration!")
-
             
-<<<<<<< HEAD
-        
-        if train_step % args.log_interval == 0:
-            cur_loss = (train_loss/args.static_loss_scale) / args.log_interval
-            elapsed = time.time() - log_start_time
-=======
+
         if should_log:
             elapsed_time = time.time() - log_start_time
             elapsed_steps = train_step - last_log_step
             
             # compute average loss over last logging interval
             cur_loss = train_loss / elapsed_steps
->>>>>>> f5c93f2d
             log_str = '| epoch {:3d} step {:>8d} | {:>6d} batches | lr {:.3g} ' \
                       '| ms/batch {:5.2f} | loss {:5.2f}'.format(epoch, train_step, batch+1,
                                                                  optimizer.param_groups[0]['lr'],
