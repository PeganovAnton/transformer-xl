--- conflicted
+++ resolved
@@ -1,7 +1,5 @@
 # coding: utf-8
-#
 import argparse
-import copy
 import itertools
 import logging
 import math
@@ -9,9 +7,8 @@
 import random
 import sys
 import time
-from typing import Optional, List, Dict
-
-import dill as dill
+from typing import Optional, List
+
 import numpy as np
 import torch
 import torch.distributed as dist
@@ -29,7 +26,6 @@
 from log import log_tb, logging_setup, log_sample, timeit
 from lr_finder import LRFinder
 from mem_transformer import MemTransformerLM
-
 
 parser = argparse.ArgumentParser(description='PyTorch Transformer Language Model')
 parser.add_argument('--logdir', type=str, default='/tmp/default', help="where logs and events go")
@@ -415,97 +411,6 @@
         self._freeze()
 
 
-<<<<<<< HEAD
-=======
-def save_state(state: TrainState, folder_path: str):
-    """Saves training state"""
-
-    print('skipping state saving')
-    return
-    model_fn = os.path.join(folder_path, f"best-state_worker{util.get_global_rank()}.pt")
-
-    # remove excluded args from state
-    state_args = state.args
-    state.args = copy.copy(state_args)
-    for arg in excluded_args:
-        del vars(state.args)[arg]
-
-    # Unwrap DDP
-    state_model = state.model
-    if state.model.__class__.__name__ == 'DistributedDataParallel':
-        state.model = state.model.module
-
-    state.optimizer_state_dict = state.optimizer.state_dict()
-    state_optimizer = state.optimizer  # don't save optimizer, since using state-dict
-    state.optimizer = None
-
-    # Unwrap FP16_Module
-    if state.args.fp16:
-        state.model = state.model.module
-
-    # save RNG state as well and the function to restore it
-    get_rng_methods = torch.cuda.get_rng_state, torch.get_rng_state, np.random.get_state, random.getstate
-    set_rng_methods = torch.cuda.set_rng_state, torch.set_rng_state, np.random.set_state, random.setstate
-    state.rng_state = [method() for method in get_rng_methods]
-    state.set_rng_methods = set_rng_methods
-
-    # save tr iterator using dill
-    state_tr_iter = state.tr_iter
-
-    torch.save(state, model_fn)
-    dill.dump(state_tr_iter, open('/tmp/dill', 'wb'))
-
-    # Restore model/optimizer to original versions
-    state.model = state_model
-    state.optimizer = state_optimizer
-    state.args = state_args
-
-
-def load_state(folder_path):
-    """Loads training state from fn"""
-    model_fn = os.path.join(folder_path, f"best-state_worker{util.get_global_rank()}.pt")
-
-    state = torch.load(model_fn)
-
-    # check that args are not in conflict
-    current_args = vars(g.args)
-    restored_args = vars(state.args)
-
-    # fill in excluded args from current args
-    for arg in excluded_args:
-        if arg in vars(g.args):
-            vars(state.args)[arg] = vars(g.args)[arg]
-
-    keys = set(current_args.keys()).union(restored_args.keys())
-    for arg in keys:
-        if arg in excluded_args:
-            continue
-        if arg in overridable_args and arg in current_args:
-            if restored_args[arg] != current_args[arg]:
-                g.logger.info(f"Overriding saved {arg}={restored_args[arg]} to {current_args[arg]}")
-                restored_args[arg] = current_args[arg]
-        current_val = current_args.get(arg, 'undefined')
-        restored_val = restored_args.get(arg, 'undefined')
-        assert current_val == restored_val, f"Argument {arg} overridden, restoring {arg}={restored_val} from {folder_path} but current " \
-            f"value is {arg}={current_val}"
-    pass
-
-    optimizer_setup(state)
-    state.optimizer.load_state_dict(state.optimizer_state_dict)
-    state.optimizer_state_dict = None
-
-    for method, rng_state in zip(state.set_rng_methods, state.rng_state):
-        method(rng_state)
-        pass
-    state.rng_state = None
-    state.set_rng_methods = None
-
-    # state.tr_iter = dill.load(open('/tmp/dill', 'rb'))
-
-    return state
-
-
->>>>>>> 8cf745a5
 def main_loop():
     util.cancel_shutdown()
     losses = []
@@ -513,8 +418,8 @@
     args = g.args
 
     if not args.local:
-        g.logger.info(
-            f'Distributed initializing process group with {args.dist_backend}, {args.dist_url}, {util.get_world_size()}')
+        g.logger.info(f'Distributed initializing process group with '
+                      f'{args.dist_backend}, {args.dist_url}, {util.get_world_size()}')
         dist.init_process_group(backend=args.dist_backend,
                                 init_method=args.dist_url,
                                 world_size=util.get_world_size())
@@ -622,9 +527,8 @@
                     batch_total = util.dist_sum_tensor(batch_total)  # global batch size
                 batch_total = util.toscalar(batch_total)
 
-                total_tokens = batch_total * seq_len
-                should_log = g.state.train_step < args.verbose_log_steps or (
-                            g.state.train_step + 1) % args.log_interval == 0
+                should_log = (g.state.train_step < args.verbose_log_steps) or \
+                             (g.state.train_step + 1) % args.log_interval == 0
 
                 model.zero_grad()
 
@@ -688,8 +592,11 @@
                     # compute average loss over last logging interval
                     cur_loss = accumulated_loss / elapsed_steps
                     cur_loss = util.dist_mean(cur_loss)
-                    log_str = f'| epoch {epoch:3d} step {g.state.train_step:>8d} | {batch:>6d} batches | lr {optimizer.param_groups[0]["lr"]:.3g} ' \
-                        f'| ms/batch {elapsed_time * 1000 / elapsed_steps:5.2f} | loss {cur_loss:5.2f}'
+                    log_str = f'| epoch {epoch:3d} step {g.state.train_step:>8d} ' \
+                              f'| {batch:>6d} batches ' \
+                              f'| lr {optimizer.param_groups[0]["lr"]:.3g} ' \
+                              f'| ms/batch {elapsed_time * 1000 / elapsed_steps:5.2f} ' \
+                              f'| loss {cur_loss:5.2f}'
                     if args.dataset in ['enwik8', 'text8']:
                         log_str += f' | bpc {cur_loss / math.log(2):9.5f}'
                     else:
