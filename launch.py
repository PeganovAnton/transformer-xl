#!/usr/bin/env python
"""Launch training on AWS with 8 GPUs."""

import argparse
import re

import ncluster
from attrdict import AttrDefault

import util

parser = argparse.ArgumentParser()
parser.add_argument('--name', type=str, default='txl',
                    help="name of the current run, used for machine naming and rundir name")
parser.add_argument('--config', type=str, default='',
                    help='which training config to use')
parser.add_argument('--nospot', action='store_true',
                    help='Use more expensive on-demand instance')

parser.add_argument('--skip_setup', action='store_true',
                    help='Make startup slightly faster by skiping various initialization tasks, like '
                         'tmux/efs setup. Only use on reruns.')

parser.add_argument('--wiki', action='store_true',
                    help='Train on all of wikipedia.')
parser.add_argument('--git', action='store_true',                    help='Train on git dataset.')
parser.add_argument('--bpe', action='store_true',
                    help='Use BPE to reduce vocab instead of adaptive softmax div')

# network settings
parser.add_argument('--num_rings', type=int, default=16)

# config flags for trying configurations outside of existing configs
parser.add_argument('--machines', type=int, default=0,
                    help="how many machines to use")
parser.add_argument('--instance_type', type=str, default='',
                    help="how many machines to use")
parser.add_argument('--checkpoint_each_epoch', type=int, default=0,
                    help='whether to save checkpoint at each epoch')
parser.add_argument('--image_name', type=str, default='',
                    help="use custom AMI ")
parser.add_argument('--conda_env', type=str, default='',
                    help='use custom conda env')
parser.add_argument('--checkpoint', type=str, default='',
                    help='restore from this checkpoint')
parser.add_argument('--optim_state_dict', type=str, default='',
                    help='restore optimizer from this checkpoint')

parser.add_argument('--skip_files', type=float, default=0,
                    help='how many files skip in the first epoch')
parser.add_argument('--valid_custom', type=str, default=None,
                    help='url to custom valid file')

args = parser.parse_args()

# default environment settings, should change rarely since they affect
# all configs
IMAGE_NAME = 'cybertronai01_git02'
# CONDA_ENV = 'pytorch_april_nccl237'
CONDA_ENV = 'pytorch_p36'

# 'base_lr': learning rate for BASE_LR_BATCHSIZE, linear lr scaling will grow this rate proportionally to final global
# batch size
# local_batch_size: per-GPU batch size
BASE_LR_BATCHSIZE = 32

# logs: yaro-1gpu
one_gpu = {
    # 24x smaller batch than ben-big-lr.09, use 5x more agressive learning rate
    'base_lr': 0.000125 * 5 / 3 * 5,
    'local_batch_size': 32,
    'instance_type': 'p3.2xlarge',
    'machines': 1,
}

# logs: yaro-one.08
one_machine = {
    'base_lr': 0.000125 * 5 / 3,  # from ben-big-lr.09
    'instance_type': 'p3dn.24xlarge',
    'local_batch_size': 96,
    'machines': 1,
}

# logs: yaro-fp16
one_machine_fp16 = {
    'base_lr': 0.000125 * 5 / 3,  # from ben-big-lr.09
    'instance_type': 'p3dn.24xlarge',
    'local_batch_size': 96,
    'machines': 1,
    'extra_worker_params': {
        'fp16': True,
        'dynamic_loss_scale': True,
    }
}

one_small_machine = {
    'base_lr': 0.001 / 4,  # Divide by 4 to counteract batch adjustment
    'instance_type': 'p3.16xlarge',
    'local_batch_size': 6,
    'machines': 1,
    'large': True,
    'extra_worker_params': {
        'fp16': True,
        'dynamic_loss_scale': True,
    }
}

one_small_machine_wiki = {
    'base_lr': 0.001 / 4,  # Divide by 4 to counteract batch adjustment
    'instance_type': 'p3.16xlarge',
    'local_batch_size': 6,
    'machines': 1,
    'large': True,
    'checkpoint': '/ncluster/runs/txl.09/model-best.pt',  # us-east-1
    'optim_state_dict': '/ncluster/runs/txl.09/optimizer-best.pt',
    'extra_worker_params': {
        'fp16': True,
        'warmup_tokens': 50e6,
        'dynamic_loss_scale': True,
        'scheduler': 'constant',
        'data': 'data/wikiextracted',
        'dataset': 'wiki',
    }
}

one_tiny_machine_git = {
    'base_lr': 0.001 / 4,
    'instance_type': 'p3.2xlarge',
    'local_batch_size': 6,
    'machines': 1,
    'large': True,
    # 'checkpoint': '/ncluster/runs/txl.09/model-best.pt',  # us-east-1
    # 'optim_state_dict': '/ncluster/runs/txl.09/optimizer-best.pt',
    'extra_worker_params': {
        'fp16': True,
        'warmup_tokens': 50e6,
        'dynamic_loss_scale': True,
        'scheduler': 'constant',
        'data': 'data/git',
        'dataset': 'git',
    },
    'valid_custom': 'https://github-lm.s3.amazonaws.com/mailman.txt',
}

one_small_machine_git = {
    'base_lr': 0.001 / 4,
    'instance_type': 'p3.16xlarge',
    'local_batch_size': 6,
    'machines': 1,
    'large': True,
    'extra_worker_params': {
        'fp16': True,
        'warmup_tokens': 50e6,
        'dynamic_loss_scale': True,
        'scheduler': 'constant',
        'data': 'data/git',
        'dataset': 'git',
    },
    'valid_custom': 'https://github-lm.s3.amazonaws.com/mailman.txt',
}

one_small_machine_git_checkpoint = {
    'base_lr': 0.001 / 4,
    'instance_type': 'p3.16xlarge',
    'local_batch_size': 6,
    'machines': 1,
    'large': True,
    'checkpoint': 'github-projects_p3dn-2d_best.pt',  # us-east-1
    'extra_worker_params': {
        'fp16': True,
        'warmup_tokens': 50e5,
        'dynamic_loss_scale': True,
        'scheduler': 'constant',
        'data': 'data/git',
        'dataset': 'git',
    },
    'valid_custom': 'https://github-lm.s3.amazonaws.com/mailman.txt',
}

# 93.6% checkpoint + p3dn instance
one_small_machine_git_checkpoint_p3dn = {
    'base_lr': 0.001 / 4,
    'instance_type': 'p3dn.24xlarge',
    'local_batch_size': 18,
    'machines': 1,
    'large': True,
    'checkpoint_overwrite': 'https://s3.amazonaws.com/yaroslavvb2/data/git360-85-model.pt',
    'optimizer_overwrite': 'https://s3.amazonaws.com/yaroslavvb2/data/git360-85-optimizer.pt',
    'checkpoint': 'github-projects_p3dn-2d_best.pt',  # us-east-1
    'extra_worker_params': {
        'fp16': True,
        'warmup_tokens': 50e5,
        'dynamic_loss_scale': True,
        'scheduler': 'constant',
        'data': 'data/git',
        'dataset': 'git',
    },
    'valid_custom': 'https://github-lm.s3.amazonaws.com/mailman.txt',
}

# 93.6% checkpoint + p3dn instance + long warmup
one_p3dn_machine_git_newcheckpoint = {
    'base_lr': 0.001 / 4,
    'instance_type': 'p3dn.24xlarge',
    'local_batch_size': 18,
    'machines': 1,
    'large': True,
    'checkpoint_overwrite': 'https://s3.amazonaws.com/yaroslavvb2/data/git360-85-model.pt',
    'optimizer_overwrite': 'https://s3.amazonaws.com/yaroslavvb2/data/git360-85-optimizer.pt',
    'checkpoint': 'github-projects_p3dn-2d_best.pt',  # us-east-1
    'extra_worker_params': {
        'fp16': True,
        'warmup_tokens': 50e6,
        'dynamic_loss_scale': True,
        'scheduler': 'constant',
        'data': 'data/git',
        'dataset': 'git',
    },
    'valid_custom': 'https://github-lm.s3.amazonaws.com/mailman.txt',
}

<<<<<<< HEAD
one_p3_machine_biggit_newcheckpoint = {
    'base_lr': 0.001 / 4,
    'instance_type': 'p3.16xlarge',
    'local_batch_size': 18,
    'machines': 1,
    'large': True,
    'checkpoint_overwrite': 'https://s3.amazonaws.com/yaroslavvb2/data/git360-85-model.pt',
    'optimizer_overwrite': 'https://s3.amazonaws.com/yaroslavvb2/data/git360-85-optimizer.pt',
    'checkpoint': 'github-projects_p3dn-2d_best.pt',  # us-east-1
    'extra_worker_params': {
        'fp16': True,
        'warmup_tokens': 50e6,
        'dynamic_loss_scale': True,
        'scheduler': 'constant',
        'data': 'data/git_85gb',
        'dataset': 'git',
    },
    'valid_custom': 'https://github-lm.s3.amazonaws.com/mailman_85gb.txt',
}

=======

one_small_machine_newgit_checkpoint = {
    'base_lr': 0.001 / 4,
    'instance_type': 'p3.16xlarge',
    'local_batch_size': 6,
    'machines': 1,
    'large': True,
    'checkpoint_overwrite': 'https://s3.amazonaws.com/yaroslavvb2/data/git360-86-model.pt',
    'checkpoint': 'github-projects_p3dn-2d_best.pt',  # us-east-1
    'extra_worker_params': {
        'fp16': True,
        'warmup_tokens': 50e5,
        'dynamic_loss_scale': True,
        'scheduler': 'constant',
        'data': 'data/git',
        'dataset': 'git',
    }
}

one_small_machine_newgit_checkpoint_nodrop = {
    'base_lr': 0.001 / 4,
    'instance_type': 'p3.16xlarge',
    'local_batch_size': 6,
    'machines': 1,
    'large': True,
    'checkpoint_overwrite': 'https://s3.amazonaws.com/yaroslavvb2/data/git360-86-model.pt',
    'checkpoint': 'github-projects_p3dn-2d_best.pt',  # us-east-1
    'nodrop': True,
    'extra_worker_params': {
        'fp16': True,
        'warmup_tokens': 50e5,
        'dynamic_loss_scale': True,
        'scheduler': 'constant',
        'data': 'data/git',
        'dataset': 'git',
    }
}

# sanity check that p3dn's are not broken
one_small_machine_newgit_checkpoint_p0 = {
    'base_lr': 0.001 / 4,
    'instance_type': 'p3dn.24xlarge',
    'local_batch_size': 6,
    'machines': 1,
    'large': True,
    'checkpoint_overwrite': 'https://s3.amazonaws.com/yaroslavvb2/data/git360-86-model.pt',
    'checkpoint': 'github-projects_p3dn-2d_best.pt',  # us-east-1
    'extra_worker_params': {
        'fp16': True,
        'warmup_tokens': 50e5,
        'dynamic_loss_scale': True,
        'scheduler': 'constant',
        'data': 'data/git',
        'dataset': 'git',
    }
}


one_small_machine_newgit_checkpoint_p3dn = {
    'base_lr': 0.001 / 4,
    'instance_type': 'p3dn.24xlarge',
    'local_batch_size': 18,
    'machines': 1,
    'large': True,
    'checkpoint_overwrite': 'https://s3.amazonaws.com/yaroslavvb2/data/git360-86-model.pt',
    'optimizer_overwrite': 'https://s3.amazonaws.com/yaroslavvb2/data/git360-86-optimizer.pt',
    'checkpoint': 'github-projects_p3dn-2d_best.pt',  # us-east-1
    'extra_worker_params': {
        'fp16': True,
        'warmup_tokens': 50e5,
        'dynamic_loss_scale': True,
        'scheduler': 'constant',
        'data': 'data/git',
        'dataset': 'git',
    }
}

# 3x lower learning rate
one_small_machine_newgit_checkpoint_p3dn_slow = {
    'base_lr': 0.001 / 4 / 3,
    'instance_type': 'p3dn.24xlarge',
    'local_batch_size': 18,
    'machines': 1,
    'large': True,
    'checkpoint_overwrite': 'https://s3.amazonaws.com/yaroslavvb2/data/git360-86-model.pt',
    'optimizer_overwrite': 'https://s3.amazonaws.com/yaroslavvb2/data/git360-86-optimizer.pt',
    'checkpoint': 'github-projects_p3dn-2d_best.pt',  # us-east-1
    'extra_worker_params': {
        'fp16': True,
        'warmup_tokens': 50e5,
        'dynamic_loss_scale': True,
        'scheduler': 'constant',
        'data': 'data/git',
        'dataset': 'git',
    }
}


one_small_machine_newgit_checkpoint_p3dn2x = {
    'base_lr': 0.001 / 4,
    'instance_type': 'p3dn.24xlarge',
    'local_batch_size': 9,
    'machines': 2,
    'large': True,
    'checkpoint_overwrite': 'https://s3.amazonaws.com/yaroslavvb2/data/git360-86-model.pt',
    'optimizer_overwrite': 'https://s3.amazonaws.com/yaroslavvb2/data/git360-86-optimizer.pt',
    'checkpoint': 'github-projects_p3dn-2d_best.pt',  # us-east-1
    'extra_worker_params': {
        'fp16': True,
        'warmup_tokens': 50e5,
        'dynamic_loss_scale': True,
        'scheduler': 'constant',
        'data': 'data/git',
        'dataset': 'git',
    }
}

one_small_machine_newgit_p3dn_huge = {
    'base_lr': 0.001 / 4,
    'instance_type': 'p3dn.24xlarge',
    'local_batch_size': 5,
    'machines': 1,
    'huge': True,
    'checkpoint_overwrite': 'https://s3.amazonaws.com/yaroslavvb2/data/git360-86-model.pt',
    'checkpoint': 'github-projects_p3dn-2d_best.pt',  # us-east-1
    'extra_worker_params': {
        'fp16': True,
        'warmup_tokens': 50e5,
        'dynamic_loss_scale': True,
        'scheduler': 'constant',
        'data': 'data/git',
        'dataset': 'git',
    }
}



>>>>>>> d6523126
one_machine_git = {
    'base_lr': 0.001 / 4,  # Divide by 2 to counteract batch adjustment
    'instance_type': 'p3dn.24xlarge',
    'local_batch_size': 18,
    'machines': 1,
    'large': True,
    # 'checkpoint': '/ncluster/runs/txl.09/model-best.pt',  # us-east-1
    # 'optim_state_dict': '/ncluster/runs/txl.09/optimizer-best.pt',
    'extra_worker_params': {
        'fp16': True,
        'warmup_tokens': 50e6,
        'dynamic_loss_scale': True,
        'scheduler': 'constant',
        'data': 'data/git',
        'dataset': 'git',
    },
    'valid_custom': 'https://github-lm.s3.amazonaws.com/mailman.txt',
}

# Match https://github.com/kimiyoung/transformer-xl/blob/master/tf/scripts/wt103_large_tpu.sh
# Differences: fp16, lamb, 0 warmup, untie_r (doesn't exist in pytorch)
# logs: ben-large-lamb-slow
one_machine_fp16_large = {
    'base_lr': 0.001 / 4,  # Divide by 4 to counteract batch adjustment
    'instance_type': 'p3dn.24xlarge',
    'local_batch_size': 16,
    'machines': 1,
    'large': True,
}

# fork of one_machine_fp16_large
four_machine_fp16_large = {
    'base_lr': 0.001 / 4,  # Divide by 4 to counteract batch adjustment
    'instance_type': 'p3dn.24xlarge',
    'local_batch_size': 16,
    'machines': 4,
    'large': True,
}

# logs: ben-eight.01
eight_machine_fp16_large = {
    'base_lr': 0.001 / 4,  # Divide by 4 to counteract batch adjustment
    'instance_type': 'p3dn.24xlarge',
    'local_batch_size': 16,
    'machines': 8,
    'large': True,
}

# /ncluster/runs.new/yaro-fp16.09
one_machine_fp16_2xlr = {
    'base_lr': 0.000125 * 5 / 3 * 2,  # from ben-big-lr.09
    'instance_type': 'p3dn.24xlarge',
    'local_batch_size': 96,
    'machines': 1,
    'extra_worker_params': {
        'fp16': True,
        'dynamic_loss_scale': True,
    }
}

# /ncluster/runs.new/yaro-fp16.10
one_machine_fp16_4xlr = {
    'base_lr': 0.000125 * 5 / 3 * 4,  # from ben-big-lr.09
    'instance_type': 'p3dn.24xlarge',
    'local_batch_size': 96,
    'machines': 1,
    'extra_worker_params': {
        'fp16': True,
        'dynamic_loss_scale': True,
    }
}

# /ncluster/runs.new/yaro-fp16.11
# nans after 30 seconds
one_machine_fp16_8xlr = {
    'base_lr': 0.000125 * 5 / 3 * 8,  # from ben-big-lr.09
    'instance_type': 'p3dn.24xlarge',
    'local_batch_size': 96,
    'machines': 1,
    'extra_worker_params': {
        'fp16': True,
        'dynamic_loss_scale': True,
    }
}

# smaller p3.16 machine, logs: ben-bpe
one_machine_fp16_small = {
    'base_lr': 0.000125 * 5 / 3 / 2,  # from ben-big-lr.09
    'instance_type': 'p3.16xlarge',
    'local_batch_size': 96 // 2,
    'machines': 1,
    'extra_worker_params': {
        'fp16': True,
        'dynamic_loss_scale': True,
    }
}

one_machine_fp16_checkpoint = {
    'base_lr': 0.000125 * 5 / 3,  # from ben-big-lr.09
    'instance_type': 'p3dn.24xlarge',
    'local_batch_size': 96,
    'machines': 1,
    'checkpoint': '/ncluster/runs.new/yaro-one.08/model-1.pt',
    'extra_worker_params': {
        'fp16': True,
        'dynamic_loss_scale': True,
    }
}

# /ncluster/runs.new/yaro-two-fp16.04 (with checkpoints)
two_machines_fp16 = {
    'base_lr': 0.000125 * 5 / 3,  # from ben-big-lr.09
    'instance_type': 'p3dn.24xlarge',
    'local_batch_size': 96,
    'machines': 2,
    'extra_worker_params': {
        'fp16': True,
        'dynamic_loss_scale': True,
    }
}

two_machines = {
    'base_lr': 0.000125 * 5 / 3,  # yaro-two.07
    'instance_type': 'p3dn.24xlarge',
    'local_batch_size': 96,
    'machines': 2,
}

# yaro-four
four_machines = {
    'base_lr': 0.000125,  # remove ben's 5/3 tweak, and additional penalty of 2x
    'instance_type': 'p3dn.24xlarge',
    'local_batch_size': 96,
    'machines': 4,
    'extra_worker_params': {
        'fp16': True,
        'dynamic_loss_scale': True,
    }
}

eight_machines = {
    'base_lr': 0.000125 / 2,  # remove ben's 5/3 tweak, and additional penalty of 2x
    'instance_type': 'p3dn.24xlarge',
    'local_batch_size': 96,
    'machines': 8,
    'checkpoint': '/ncluster/runs.new/yaro-one.08/model-1.pt',
    'extra_worker_params': {
        'fp16': True,
        'dynamic_loss_scale': True,
        'warmup_tokens': 50e6,
    }
}


def dict_to_args(dict_: dict):
    def item_to_arg(item: tuple):
        k, v = item
        if v is False or v is None:
            return ''
        if v is True:
            return f'--{k}'
        return f'--{k} {v}'

    return ' '.join([item_to_arg(item) for item in dict_.items()])


HUGE_ARGS = {
    'n_layer': 18*3,
    'd_model': 1024,
    'n_head': 16,
    'd_head': 64,
    'd_inner': 4096,
    'dropout': 0.2,
    'dropatt': 0.2,
    'optim': 'lamb',
    'warmup_tokens': 0,
    'tgt_len': 384,
    'mem_len': 384,
    'eval_tgt_len': 128,
    'fp16': True,
    'dynamic_loss_scale': True,
    'init_std': 0.005,
    'div_val': 4,
    'freeze_below': 18,
}


# Match https://github.com/kimiyoung/transformer-xl/blob/master/tf/scripts/wt103_large_tpu.sh
LARGE_ARGS = {
    'n_layer': 18,
    'd_model': 1024,
    'n_head': 16,
    'd_head': 64,
    'd_inner': 4096,
    'dropout': 0.2,
    'dropatt': 0.2,
    'optim': 'lamb',
    'warmup_tokens': 0,
    'tgt_len': 384,
    'mem_len': 384,
    'eval_tgt_len': 128,
    'fp16': True,
    'dynamic_loss_scale': True,
    'init_std': 0.005,
    'div_val': 4,
}

# Roughly match https://github.com/kimiyoung/transformer-xl/blob/master/pytorch/run_wt103_base.sh
# Divisible by 8 for fp16 compatibility.
SMALL_ARGS = {
    'n_layer': 16,
    'd_model': 512,
    'n_head': 8,
    'd_head': 48,
    'd_inner': 2048,
    'dropout': 0.1,
    'dropatt': 0.0,
    'optim': 'lamb',
    'tgt_len': 128,
    'mem_len': 128,
    'eval_tgt_len': 128,
}


def _get_nccl_params():
    params = f'NCCL_DEBUG=VERSION '

    params += f'NCCL_MIN_NRINGS={args.num_rings} ' \
              f'NCCL_MAX_NRINGS={args.num_rings} '
    return params


def main():
    ncluster.set_backend('aws')

    if args.config:
        assert not args.instance_type, "specify instance_type as part of config"
        assert not args.machines, "specify number of machines as part of config"
        assert re.match('\\w+', args.config)
        assert args.config in globals(), f'no config called {args.config}'
        config = eval(args.config)

    else:  # setting config vars through command-line flags
        assert args.instance_type
        assert args.machines
        config = {'base_lr': 0.000125 * 5 / 3,
                  'local_batch_size': 96,
                  'instance_type': args.instance_type,
                  'machines': args.machines}

    config = AttrDefault(str, config)  # easier access to dictionary entries
    config.image_name = IMAGE_NAME
    config.conda_env = CONDA_ENV

    if args.conda_env:
        config.conda_env = args.conda_env
        print("Using non-standard conda env ", config.conda_env)
    if args.image_name:
        config.image_name = args.image_name
        print("Using non-standard image ", config.image_name)

    instance_info = ncluster.aws_backend.INSTANCE_INFO[config.instance_type]
    num_gpus_per_machine = instance_info['gpus']

    job = ncluster.make_job(name=args.name,
                            run_name=f"{args.name}",
                            num_tasks=config.machines,
                            image_name=config.image_name,
                            instance_type=config.instance_type,
                            spot=not args.nospot,
                            skip_setup=args.skip_setup)

    job.rsync('.')
    job.run(f'killall python || echo failed && '  # kill previous run
            f'source activate {config.conda_env} && ' +
            # protobuf https://github.com/tensorflow/models/issues/3995
            f'pip uninstall -y protobuf && ' +
            f'pip install -U protobuf && ' +
            f'pip install -r requirements.txt')
    # job.run('bash get_git_data.sh')
    # job.run('bash get_git_data_85gb.sh')
    # job.run('curl "https://github-lm.s3.amazonaws.com/github-projects_p3dn-2d_best.pt" '
    #         '-o github-projects_p3dn-2d_best.pt')

    local_batch_size = config.local_batch_size
    base_lr = config.base_lr

    num_workers = num_gpus_per_machine * config.machines
    global_batch_size = local_batch_size * num_workers
    print("using global batch ", global_batch_size)  # 512=8*32*2*1

    # linear LR scaling (https://arxiv.org/abs/1706.02677)
    lr = base_lr * (global_batch_size / BASE_LR_BATCHSIZE)

    # worker parameters with training setup
    worker_params = {
        'seed': 1111,
        'data': 'data/wikitext-103',
        'dataset': 'wt103',
        'adaptive': True,
        'log_interval': 100,
        'eval_interval': 500,
        'max_tokens': int(1.5e9),
        'logdir': job.logdir,
        'lr': lr,
        'batch_size': local_batch_size,
        'eta_min': lr / 10,
        'run_name': args.name,
    }

    if config.huge:
        worker_params.update(HUGE_ARGS)
    elif config.large:
        worker_params.update(LARGE_ARGS)
    else:
        worker_params.update(SMALL_ARGS)


    if config.nodrop:
        #'dropout': 0.2,
        #'dropatt': 0.2,
        worker_params.dropout = 0
        worker_params.dropadd = 0

    user_params = {}
    # pass through some user-provided settings that were arguments to the launcher script
    if args.checkpoint_each_epoch:
        user_params['checkpoint_each_epoch'] = args.checkpoint_each_epoch
    if config.warmup_tokens:
        user_params['warmup_tokens'] = config.warmup_tokens
    if args.skip_files:
        user_params['skip_files'] = args.skip_files

    if args.checkpoint or config.checkpoint:
        user_params['checkpoint'] = util.one_of([args.checkpoint, config.checkpoint])
    if args.optim_state_dict or config.optim_state_dict:
        user_params['optim_state_dict'] = util.one_of([args.optim_state_dict, config.optim_state_dict])

    if config.valid_custom:
        downloaded_fn = util.download_from_s3(config.valid_custom, job)
        user_params['valid_custom'] = downloaded_fn
    if args.valid_custom:
        downloaded_fn = util.download_from_s3(config.valid_custom, job)
        user_params['valid_custom'] = downloaded_fn

    if args.wiki:
        worker_params.update({
            'data': 'data/wikiextracted',
            'dataset': 'wiki',
            'dropatt': 0.1,
            'dropout': 0.1,
        })
    if args.git:
        worker_params.update({
            'data': 'data/git',
            'dataset': 'git',
            'div_val': 1,
            'bpe': True,
            'adaptive': False,
        })

    if args.bpe:
        worker_params.update({
            'div_val': 1,
            'bpe': True,
            'adaptive': False,
        })

    if config.checkpoint_overwrite:
        downloaded_fn = util.download_from_s3(config.checkpoint_overwrite, job)
        user_params["checkpoint"] = downloaded_fn
    if config.optimizer_overwrite:
        downloaded_fn = util.download_from_s3(config.optimizer_overwrite, job)
        user_params["optim_state_dict"] = downloaded_fn

    worker_params.update(user_params)

    if config.extra_worker_params:
        worker_params.update(config.extra_worker_params)

    nccl_params = _get_nccl_params()

    for i, task in enumerate(job.tasks):
        dist_params = \
            f'--nproc_per_node={num_gpus_per_machine} ' \
            f'--nnodes={config.machines} --node_rank={i} ' \
            f'--master_addr={job.tasks[0].ip} --master_port={6016}'
        cmd = f'{nccl_params} python -m torch.distributed.launch {dist_params} train.py {dict_to_args(worker_params)}'
        task.run(f'echo {cmd} > {job.logdir}/task-{i}.cmd')  # save command-line
        task.run(cmd, non_blocking=True)

    print(f"Logging to {job.logdir}")


if __name__ == '__main__':
    main()<|MERGE_RESOLUTION|>--- conflicted
+++ resolved
@@ -219,7 +219,6 @@
     'valid_custom': 'https://github-lm.s3.amazonaws.com/mailman.txt',
 }
 
-<<<<<<< HEAD
 one_p3_machine_biggit_newcheckpoint = {
     'base_lr': 0.001 / 4,
     'instance_type': 'p3.16xlarge',
@@ -239,8 +238,6 @@
     },
     'valid_custom': 'https://github-lm.s3.amazonaws.com/mailman_85gb.txt',
 }
-
-=======
 
 one_small_machine_newgit_checkpoint = {
     'base_lr': 0.001 / 4,
@@ -376,9 +373,6 @@
     }
 }
 
-
-
->>>>>>> d6523126
 one_machine_git = {
     'base_lr': 0.001 / 4,  # Divide by 2 to counteract batch adjustment
     'instance_type': 'p3dn.24xlarge',
@@ -696,10 +690,9 @@
     else:
         worker_params.update(SMALL_ARGS)
 
-
     if config.nodrop:
-        #'dropout': 0.2,
-        #'dropatt': 0.2,
+        # 'dropout': 0.2,
+        # 'dropatt': 0.2,
         worker_params.dropout = 0
         worker_params.dropadd = 0
 
