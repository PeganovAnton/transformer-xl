#!/usr/bin/env python
"""Launch training on AWS with 8 GPUs."""

import argparse
from attrdict import AttrDict, AttrDefault
import re
import util

import ncluster

parser = argparse.ArgumentParser()
parser.add_argument('--name', type=str, default='txl',
                    help="name of the current run, used for machine naming and rundir name")
parser.add_argument('--config', type=str, default='',
                    help='which training config to use')
parser.add_argument('--nospot', action='store_true',
                    help='Use more expensive on-demand instance')

parser.add_argument('--skip_setup', action='store_true',
                    help='Make startup slightly faster by skiping various initialization tasks, like '
                         'tmux/efs setup. Only use on reruns.')

# network settings
parser.add_argument('--num_rings', type=int, default=16)

# config flags for trying configurations outside of existing configs
parser.add_argument('--machines', type=int, default=0,
                    help="how many machines to use")
parser.add_argument('--instance_type', type=str, default='',
                    help="how many machines to use")
parser.add_argument('--checkpoint_each_epoch', type=int, default=0,
                    help='whether to save checkpoint at each epoch')
parser.add_argument('--image_name', type=str, default='',
                    help="use custom AMI ")
parser.add_argument('--conda_env', type=str, default='',
                    help='use custom conda env')
parser.add_argument('--checkpoint', type=str, default='',
                    help='restore from this checkpoint')

args = parser.parse_args()

# default environment settings, should change rarely since they affect
# all configs
IMAGE_NAME = 'reference03'
CONDA_ENV = 'pytorch_p36'

# 'base_lr': learning rate for BASE_LR_BATCHSIZE, linear lr scaling will grow this rate proportionally to final global
# batch size
# local_batch_size: per-GPU batch size
BASE_LR_BATCHSIZE = 32

# logs: yaro-1gpu
one_gpu = {
    # 24x smaller batch than ben-big-lr.09, use 5x more agressive learning rate
    'base_lr': 0.000125 * 5 / 3 * 5,
    'local_batch_size': 32,
    'instance_type': 'p3.2xlarge',
    'machines': 1
}

# logs: yaro-one.08
one_machine = {
    'base_lr': 0.000125 * 5 / 3,  # from ben-big-lr.09
    'instance_type': 'p3dn.24xlarge',
    'local_batch_size': 96,
    'machines': 1,
}

# logs: yaro-fp16
one_machine_fp16 = {
    'base_lr': 0.000125 * 5 / 3,  # from ben-big-lr.09
    'instance_type': 'p3dn.24xlarge',
    'local_batch_size': 96,
    'machines': 1,
    'extra_worker_params': ['--fp16', '--dynamic_loss_scale']
}

<<<<<<< HEAD
# Match https://github.com/kimiyoung/transformer-xl/blob/master/tf/scripts/wt103_large_tpu.sh
# Differences: fp16, bpe, lamb, 0 warmup, untie_r (doesn't exist in pytorch)
# logs: ben-txl-large-slow.01
one_machine_fp16_large = {
    'base_lr': 0.00025 / 4, # Divide by 4 to counteract batch adjustment
    'instance_type': 'p3dn.24xlarge',
    'local_batch_size': 16,
    'machines': 1,
    'extra_worker_params': [
        '--fp16', '--dynamic_loss_scale', '--bpe',
        '--init_std', 0.005,
        '--div_val', 1
    ]
}

# fork of one_machine_fp16_large
one_machine_fp16_large_four = {
    'base_lr': 0.00025 / 4, # Divide by 4 to counteract batch adjustment
    'instance_type': 'p3dn.24xlarge',
    'local_batch_size': 16,
    'machines': 4,
    'extra_worker_params': [
        '--fp16', '--dynamic_loss_scale', '--bpe',
        '--init_std', 0.005,
        '--div_val', 1
    ]
}

one_machine_fp16_large_eight = {
    'base_lr': 0.00025 / 4, # Divide by 4 to counteract batch adjustment
    'instance_type': 'p3dn.24xlarge',
    'local_batch_size': 16,
    'machines': 8,
    'extra_worker_params': [
        '--fp16', '--dynamic_loss_scale', '--bpe',
        '--init_std', 0.005,
        '--div_val', 1
    ]
}

# logs: yaro-fp16
one_machine_fp16_checkpoints = {
    'base_lr': 0,
=======
# /ncluster/runs.new/yaro-fp16.09
one_machine_fp16_2xlr = {
    'base_lr': 0.000125 * 5 / 3 * 2,  # from ben-big-lr.09
    'instance_type': 'p3dn.24xlarge',
    'local_batch_size': 96,
    'machines': 1,
    'extra_worker_params': ['--fp16', '--dynamic_loss_scale']
}

# /ncluster/runs.new/yaro-fp16.10
one_machine_fp16_4xlr = {
    'base_lr': 0.000125 * 5 / 3 * 4,  # from ben-big-lr.09
    'instance_type': 'p3dn.24xlarge',
    'local_batch_size': 96,
    'machines': 1,
    'extra_worker_params': ['--fp16', '--dynamic_loss_scale']
}

# /ncluster/runs.new/yaro-fp16.11
# nans after 30 seconds
one_machine_fp16_8xlr = {
    'base_lr': 0.000125 * 5 / 3 * 8,  # from ben-big-lr.09
>>>>>>> 5856c34a
    'instance_type': 'p3dn.24xlarge',
    'local_batch_size': 96,
    'machines': 1,
    'extra_worker_params': ['--fp16', '--dynamic_loss_scale']
}

<<<<<<< HEAD
# smaller p3.16 machine, logs: ben-bpe
one_machine_fp16_small = {
    'base_lr': 0.000125 * 5 / 3 / 2,  # from ben-big-lr.09
    'instance_type': 'p3.16xlarge',
    'local_batch_size': 96 // 2,
=======
one_machine_fp16_checkpoint = {
    'base_lr': 0.000125 * 5 / 3,  # from ben-big-lr.09
    'instance_type': 'p3dn.24xlarge',
    'local_batch_size': 96,
>>>>>>> 5856c34a
    'machines': 1,
    'checkpoint': '/ncluster/runs.new/yaro-one.08/model-1.pt',
    'extra_worker_params': ['--fp16', '--dynamic_loss_scale']
}


# /ncluster/runs.new/yaro-two-fp16.04 (with checkpoints)
two_machines_fp16 = {
    'base_lr': 0.000125 * 5 / 3,  # from ben-big-lr.09
    'instance_type': 'p3dn.24xlarge',
    'local_batch_size': 96,
    'machines': 2,
    'extra_worker_params': ['--fp16', '--dynamic_loss_scale']
}

two_machines = {
    'base_lr': 0.000125 * 5 / 3,  # yaro-two.07
    'instance_type': 'p3dn.24xlarge',
    'local_batch_size': 96,
    'machines': 2,
}


# yaro-four
four_machines = {
    'base_lr': 0.000125,  # remove ben's 5/3 tweak, and additional penalty of 2x
    'instance_type': 'p3dn.24xlarge',
    'local_batch_size': 96,
    'machines': 4,
    'extra_worker_params': ['--fp16', '--dynamic_loss_scale']
}

eight_machines = {
    'base_lr': 0.000125/2,  # remove ben's 5/3 tweak, and additional penalty of 2x
    'instance_type': 'p3dn.24xlarge',
    'local_batch_size': 96,
    'machines': 8,
    'checkpoint': '/ncluster/runs.new/yaro-one.08/model-1.pt',
    'extra_worker_params': ['--fp16', '--dynamic_loss_scale', '--warmup_tokens', 50e6]
}


def _get_nccl_params():
    params = f'NCCL_DEBUG=VERSION '

    params += f'NCCL_MIN_NRINGS={args.num_rings} ' \
        f'NCCL_MAX_NRINGS={args.num_rings} '
    return params


if __name__ == '__main__':
    ncluster.set_backend('aws')
    ncluster.set_logdir_root('/ncluster/runs.new')  # TODO(y): /ncluster/runs

    if args.config:
        assert not args.instance_type, "specify instance_type as part of config"
        assert not args.machines, "specify number of machines as part of config"
        assert re.match('\\w+', args.config)
        assert args.config in globals()
        config = eval(args.config)

    else:  # setting config vars through command-line flags
        assert args.instance_type
        assert args.machines
        config = {'base_lr': 0.000125 * 5 / 3,
                  'local_batch_size': 96,
                  'instance_type': args.instance_type,
                  'machines': args.machines}

    config = AttrDefault(str, config)     # easier access to dictionary entries
    config.image_name = IMAGE_NAME
    config.conda_env = CONDA_ENV

    if args.conda_env:
        config.conda_env = args.conda_env
        print("Using non-standard conda env ", config.conda_env)
    if args.image_name:
        config.image_name = args.image_name
        print("Using non-standard image ", config.image_name)

    instance_info = ncluster.aws_backend.INSTANCE_INFO[config.instance_type]
    num_gpus_per_machine = instance_info['gpus']

    job = ncluster.make_job(name=args.name,
                            run_name=f"{args.name}",
                            num_tasks=config.machines,
                            image_name=config.image_name,
                            instance_type=config.instance_type,
                            spot=not args.nospot,
                            skip_setup=args.skip_setup)

    job.rsync('.')
    job.run(f'killall python || echo failed && '  # kill previous run
            f'source activate {config.conda_env} && ' +
            f'pip install -r requirements.txt')

    # Training script args
    default_params = [
    ]

    local_batch_size = config.local_batch_size
    base_lr = config.base_lr

    num_workers = num_gpus_per_machine * config.machines
    global_batch_size = local_batch_size * num_workers
    print("using global batch ", global_batch_size)  # 512=8*32*2*1

    # linear LR scaling (https://arxiv.org/abs/1706.02677)
    lr = base_lr * (global_batch_size / BASE_LR_BATCHSIZE)

    # worker parameters with training setup
    training_params = [
        '--seed', 1111,
        '--data', '/ncluster/data/transformer-xl-data/wikitext-103',
        '--dataset', 'wt103',
        '--adaptive',
        '--log_interval', 100,
        '--n_layer', 18,
        '--d_model', 1024,
        '--n_head', 16,
        '--d_head', 64,
        '--d_inner', 4096,
        '--dropout', 0.2,
        '--dropatt', 0.2,
        '--optim', 'adam',
        '--lr', lr,
        '--wd', 0,
        '--warmup_tokens', int(1.8e10/250),
        '--max_tokens', int(1.8e9 * 20), # 20x
        '--tgt_len', 384,
        '--mem_len', 384,
        '--eval_tgt_len', 128,
        '--batch_size', local_batch_size,  # per-gpu batch size # 128
        '--eval_interval', 1000,
    ]

    worker_params = ['--logdir', job.logdir,
                     '--distributed']
    worker_params.extend(training_params)

    user_params = []
    # pass through some user-provided settings that were arguments to the launcher script
    if args.checkpoint_each_epoch:
        user_params.extend(['--checkpoint_each_epoch', args.checkpoint_each_epoch])

<<<<<<< HEAD
    if args.checkpoint or (hasattr(config, 'checkpoint') and config.checkpoint):
        user_params.extend(['--checkpoint', util.one_of([args.checkpoint, config.checkpoint])])
=======
    if args.checkpoint or config.checkpoint:
        user_params.extend(['--checkpoint',
                            util.one_of([args.checkpoint, config.checkpoint])])
>>>>>>> 5856c34a

    if hasattr(config, 'warmup_tokens') and config.warmup_tokens:
        user_params.extend(['--warmup_tokens', config.warmup_tokens])
        

    worker_params.extend(user_params)

    if 'extra_worker_params' in config:
        worker_params.extend(config.extra_worker_params)

    worker_params = ' '.join(str(p) for p in worker_params)
    nccl_params = _get_nccl_params()

    for i, task in enumerate(job.tasks):
        dist_params = \
            f'--nproc_per_node={num_gpus_per_machine} ' \
            f'--nnodes={config.machines} --node_rank={i} ' \
            f'--master_addr={job.tasks[0].ip} --master_port={6016}'
        cmd = f'{nccl_params} python -m torch.distributed.launch {dist_params} train.py {worker_params}'
        task.run(f'echo {cmd} > {job.logdir}/task-{i}.cmd')  # save command-line
        task.run(cmd, non_blocking=True)

    print(f"Logging to {job.logdir}")<|MERGE_RESOLUTION|>--- conflicted
+++ resolved
@@ -75,7 +75,6 @@
     'extra_worker_params': ['--fp16', '--dynamic_loss_scale']
 }
 
-<<<<<<< HEAD
 # Match https://github.com/kimiyoung/transformer-xl/blob/master/tf/scripts/wt103_large_tpu.sh
 # Differences: fp16, bpe, lamb, 0 warmup, untie_r (doesn't exist in pytorch)
 # logs: ben-txl-large-slow.01
@@ -116,10 +115,6 @@
     ]
 }
 
-# logs: yaro-fp16
-one_machine_fp16_checkpoints = {
-    'base_lr': 0,
-=======
 # /ncluster/runs.new/yaro-fp16.09
 one_machine_fp16_2xlr = {
     'base_lr': 0.000125 * 5 / 3 * 2,  # from ben-big-lr.09
@@ -142,25 +137,25 @@
 # nans after 30 seconds
 one_machine_fp16_8xlr = {
     'base_lr': 0.000125 * 5 / 3 * 8,  # from ben-big-lr.09
->>>>>>> 5856c34a
-    'instance_type': 'p3dn.24xlarge',
-    'local_batch_size': 96,
-    'machines': 1,
-    'extra_worker_params': ['--fp16', '--dynamic_loss_scale']
-}
-
-<<<<<<< HEAD
+    'instance_type': 'p3dn.24xlarge',
+    'local_batch_size': 96,
+    'machines': 1,
+    'extra_worker_params': ['--fp16', '--dynamic_loss_scale']
+}
+
 # smaller p3.16 machine, logs: ben-bpe
 one_machine_fp16_small = {
     'base_lr': 0.000125 * 5 / 3 / 2,  # from ben-big-lr.09
     'instance_type': 'p3.16xlarge',
     'local_batch_size': 96 // 2,
-=======
+    'machines': 1,
+    'extra_worker_params': ['--fp16', '--dynamic_loss_scale']
+}
+
 one_machine_fp16_checkpoint = {
     'base_lr': 0.000125 * 5 / 3,  # from ben-big-lr.09
     'instance_type': 'p3dn.24xlarge',
     'local_batch_size': 96,
->>>>>>> 5856c34a
     'machines': 1,
     'checkpoint': '/ncluster/runs.new/yaro-one.08/model-1.pt',
     'extra_worker_params': ['--fp16', '--dynamic_loss_scale']
@@ -306,14 +301,9 @@
     if args.checkpoint_each_epoch:
         user_params.extend(['--checkpoint_each_epoch', args.checkpoint_each_epoch])
 
-<<<<<<< HEAD
-    if args.checkpoint or (hasattr(config, 'checkpoint') and config.checkpoint):
-        user_params.extend(['--checkpoint', util.one_of([args.checkpoint, config.checkpoint])])
-=======
     if args.checkpoint or config.checkpoint:
         user_params.extend(['--checkpoint',
                             util.one_of([args.checkpoint, config.checkpoint])])
->>>>>>> 5856c34a
 
     if hasattr(config, 'warmup_tokens') and config.warmup_tokens:
         user_params.extend(['--warmup_tokens', config.warmup_tokens])
